--- conflicted
+++ resolved
@@ -40,11 +40,7 @@
 
     - name: Run unit tests
       run: |
-<<<<<<< HEAD
         uv run pytest test_status_only.py -v --tb=short
-=======
-        uv run pytest tests/ -v --tb=short
->>>>>>> d2138390
 
   integration-tests:
     runs-on: ubuntu-latest
@@ -86,11 +82,7 @@
 
     - name: Run integration tests
       run: |
-<<<<<<< HEAD
         uv run pytest test_status_only.py -v --tb=short
-=======
-        uv run pytest tests/test_status_only.py -v --tb=short
->>>>>>> d2138390
 
   mutation-tests:
     runs-on: ubuntu-latest
@@ -123,7 +115,6 @@
         git config --global user.email "actions@github.com"
         git config --global init.defaultBranch main
 
-<<<<<<< HEAD
     - name: Run mutation testing with cosmic-ray
       run: |
         # Always start fresh to avoid cache corruption issues
@@ -153,33 +144,6 @@
         echo "Killed: $KILLED" >> $GITHUB_STEP_SUMMARY  
         echo "Survived: $SURVIVED" >> $GITHUB_STEP_SUMMARY
         echo "Pending: $PENDING" >> $GITHUB_STEP_SUMMARY
-=======
-    - name: Cache mutation testing
-      uses: actions/cache@v4
-      with:
-        path: mutants.sqlite
-        key: cosmic-ray-${{ hashFiles('src/**/*.py', 'tests/**/*.py', 'pyproject.toml') }}
-
-    - name: Run mutation testing with cosmic-ray
-      run: |
-        # Initialize cosmic-ray database if it doesn't exist
-        if [ ! -f mutants.sqlite ]; then
-          uv run cosmic-ray init mutants.toml mutants.sqlite
-        fi
-        
-        # Run cosmic-ray mutation testing
-        uv run cosmic-ray exec mutants.toml mutants.sqlite
-        
-        echo "## Mutation Testing Results" >> $GITHUB_STEP_SUMMARY
-        echo '```' >> $GITHUB_STEP_SUMMARY
-        # Count total mutations and results
-        TOTAL=$(uv run cosmic-ray dump mutants.sqlite | wc -l || echo "0")
-        KILLED=$(uv run cosmic-ray dump mutants.sqlite | grep -c '"outcome": "killed"' || echo "0") 
-        SURVIVED=$(uv run cosmic-ray dump mutants.sqlite | grep -c '"outcome": "survived"' || echo "0")
-        echo "Total mutations: $TOTAL" >> $GITHUB_STEP_SUMMARY
-        echo "Killed: $KILLED" >> $GITHUB_STEP_SUMMARY  
-        echo "Survived: $SURVIVED" >> $GITHUB_STEP_SUMMARY
->>>>>>> d2138390
         if [ "$TOTAL" -gt 0 ]; then
           SCORE=$(python3 -c "print(f'{$KILLED * 100 / $TOTAL:.1f}')" 2>/dev/null || echo "0")
           echo "Mutation score: ${SCORE}%" >> $GITHUB_STEP_SUMMARY
@@ -217,8 +181,4 @@
 
     - name: Check Python syntax
       run: |
-<<<<<<< HEAD
-        uv run python -m py_compile *.py
-=======
-        uv run python -m py_compile src/vibe_git/*.py tests/*.py
->>>>>>> d2138390
+        uv run python -m py_compile *.py